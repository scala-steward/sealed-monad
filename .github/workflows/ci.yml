name: Continuous Integration

on:
  push:
    branches: ['master']
  pull_request:
    branches: ['*']
env:
  GITHUB_TOKEN: ${{ secrets.GITHUB_TOKEN }}

jobs:
  build:
    name: Build and Test
    strategy:
      matrix:
        os: [ubuntu-latest]
<<<<<<< HEAD
        scala: [2.12.18, 2.13.14, 3.3.3]
=======
        scala: [2.12.19, 2.13.12, 3.3.3]
>>>>>>> 3cc749d6
        java: [temurin@8, temurin@17]
    runs-on: ${{ matrix.os }}
    steps:
      - name: Checkout current branch (full)
        uses: actions/checkout@v2
        with:
          fetch-depth: 0

      - name: Setup Java (temurin@8)
        if: matrix.java == 'temurin@8'
        uses: actions/setup-java@v2
        with:
          distribution: temurin
          java-version: 8

      - name: Setup Java (temurin@17)
        if: matrix.java == 'temurin@17'
        uses: actions/setup-java@v2
        with:
          distribution: temurin
          java-version: 17

      - name: Cache sbt
        uses: actions/cache@v2
        with:
          path: |
            ~/.sbt
            ~/.ivy2/cache
            ~/.coursier/cache/v1
            ~/.cache/coursier/v1
            ~/AppData/Local/Coursier/Cache/v1
            ~/Library/Caches/Coursier/v1
          key: ${{ runner.os }}-sbt-cache-v2-${{ hashFiles('**/*.sbt') }}-${{ hashFiles('project/build.properties') }}

      - name: Build project
        run: sbt ++${{ matrix.scala }} test
      - name: Build documentation
        run: sbt ++${{ matrix.scala }} docs/mdoc
  docs:
    name: Website
    runs-on: ubuntu-latest
    steps:
      - uses: actions/checkout@v2
        with:
          fetch-depth: 0
      - uses: olafurpg/setup-scala@v13
      - run: sbt '++2.12.18 docs/mdoc'<|MERGE_RESOLUTION|>--- conflicted
+++ resolved
@@ -14,11 +14,7 @@
     strategy:
       matrix:
         os: [ubuntu-latest]
-<<<<<<< HEAD
-        scala: [2.12.18, 2.13.14, 3.3.3]
-=======
-        scala: [2.12.19, 2.13.12, 3.3.3]
->>>>>>> 3cc749d6
+        scala: [2.12.19, 2.13.14, 3.3.3]
         java: [temurin@8, temurin@17]
     runs-on: ${{ matrix.os }}
     steps:
